import asyncio
import contextvars
import sys
import telnetlib
import threading
import time

import pytest

from aiomonitor import Monitor, start_monitor
from aiomonitor.monitor import MONITOR_HOST, MONITOR_PORT
from aiomonitor.utils import all_tasks


def monitor_common(loop, monitor_cls):
    def make_baz():
        return "baz"

    locals_ = {"foo": "bar", "make_baz": make_baz}
    mon = monitor_cls(loop, locals=locals_)
    ev = threading.Event()

    def f(mon, loop, ev):
        asyncio.set_event_loop(loop)
        with mon:
            ev.set()
            loop.run_forever()

    thread = threading.Thread(target=f, args=(mon, loop, ev))
    thread.start()
    ev.wait()
    yield mon
    loop.call_soon_threadsafe(loop.stop)
    thread.join()


@pytest.yield_fixture
def monitor(request, loop):
    class MonitorSubclass(Monitor):
        def do_something(self, arg):
            self._sout.write("doing something with " + arg)
            self._sout.flush()

    yield from monitor_common(loop, MonitorSubclass)


@pytest.yield_fixture
def tn_client(monitor):
    tn = telnetlib.Telnet()
    for _ in range(10):
        try:
            tn.open(MONITOR_HOST, MONITOR_PORT, timeout=5)
            break
        except OSError as e:
            print("Retrying after error: {}".format(str(e)))
        time.sleep(1)
    else:
        pytest.fail("Can not connect to the telnet server")
    tn.read_until(b"monitor >>>", 10)
    yield tn
    tn.close()


@pytest.fixture(params=[True, False], ids=["console:True", "console:False"])
def console_enabled(request):
    return request.param


def test_ctor(loop, unused_port, console_enabled):

    with Monitor(loop, console_enabled=console_enabled):
        loop.run_until_complete(asyncio.sleep(0.01))

    with start_monitor(loop, console_enabled=console_enabled) as m:
        loop.run_until_complete(asyncio.sleep(0.01))
    assert m.closed

    m = Monitor(loop, console_enabled=console_enabled)
    m.start()
    try:
        loop.run_until_complete(asyncio.sleep(0.01))
    finally:
        m.close()
        m.close()  # make sure call is idempotent
    assert m.closed

    m = Monitor(loop, console_enabled=console_enabled)
    m.start()
    with m:
        loop.run_until_complete(asyncio.sleep(0.01))
    assert m.closed

    # make sure that monitor inside async func can exit correctly
    async def f():
        with Monitor(loop, console_enabled=console_enabled):
<<<<<<< HEAD
            await asyncio.sleep(0.01, loop=loop)

=======
            await asyncio.sleep(0.01)
>>>>>>> ba29bb70
    loop.run_until_complete(f())


def execute(tn, command, pattern=b">>>"):
    tn.write(command.encode("utf-8"))
    data = tn.read_until(pattern, 100)
    return data.decode("utf-8")


def get_task_ids(loop):
    return [id(t) for t in all_tasks(loop=loop)]


def test_basic_monitor(monitor, tn_client, loop):
    tn = tn_client
    resp = execute(tn, "help\n")
    assert "Commands" in resp

    resp = execute(tn, "xxx\n")
    assert "No such command" in resp

    resp = execute(tn, "ps\n")
    assert "Task" in resp

    resp = execute(tn, "ps 123\n")
    assert "TypeError" in resp

    resp = execute(tn, "signal name\n")
    assert "Unknown signal name" in resp

    resp = execute(tn, "stacktrace\n")
    assert "loop.run_forever()" in resp

    resp = execute(tn, "w 123\n")
    assert "No task 123" in resp

    resp = execute(tn, "where 123\n")
    assert "No task 123" in resp

    resp = execute(tn, "c 123\n")
    assert "Ambiguous command" in resp

    resp = execute(tn, "cancel 123\n")
    assert "No task 123" in resp

    resp = execute(tn, "ca 123\n")
    assert "No task 123" in resp


myvar = contextvars.ContextVar("myvar", default=42)


def test_monitor_task_factory():
    async def do():
        await asyncio.sleep(0)
        myself = asyncio.current_task()
        assert myself is not None
        assert myself.get_name() == "mytask"

    async def main():
        loop = asyncio.get_running_loop()
        with Monitor(loop, console_enabled=False, hook_task_factory=True):
            t = asyncio.create_task(do(), name="mytask")
            await t

    asyncio.run(main())


@pytest.mark.skipif(
    sys.version_info < (3, 11),
    reason="The context argument of asyncio.create_task() is added in Python 3.11",
)
def test_monitor_task_factory_with_context():
    ctx = contextvars.Context()
    # This context is bound at the outermost scope,
    # and inside it the initial value of myvar is kept intact.

    async def do():
        await asyncio.sleep(0)
        assert myvar.get() == 42  # we are referring the outer context
        myself = asyncio.current_task()
        assert myself is not None
        assert myself.get_name() == "mytask"

    async def main():
        myvar.set(99)  # override in the current task's context
        loop = asyncio.get_running_loop()
        with Monitor(loop, console_enabled=False, hook_task_factory=True):
            t = asyncio.create_task(do(), name="mytask", context=ctx)
            await t
        assert myvar.get() == 99

    asyncio.run(main())


def test_cancel_where_tasks(monitor, tn_client, loop):
    tn = tn_client

    async def sleeper(loop):
        await asyncio.sleep(100)  # xxx

    fut = asyncio.run_coroutine_threadsafe(sleeper(loop), loop=loop)
    # TODO: we should not rely on timeout
    time.sleep(0.1)

    task_ids = get_task_ids(loop)
    assert len(task_ids) > 0
    for t_id in task_ids:
        resp = execute(tn, "where {}\n".format(t_id))
        assert "Task" in resp
        resp = execute(tn, "cancel {}\n".format(t_id))
        assert "Cancel task" in resp
    fut.cancel()


def test_monitor_with_console(monitor, tn_client):
    tn = tn_client
<<<<<<< HEAD
    resp = execute(tn, "console\n")
    assert "This console is running in an asyncio event loop" in resp
    execute(tn, "await asyncio.sleep(0, loop=loop)\n")
=======
    resp = execute(tn, 'console\n')
    assert 'This console is running in an asyncio event loop' in resp
    execute(tn, 'await asyncio.sleep(0)\n')
>>>>>>> ba29bb70

    resp = execute(tn, "foo\n")
    assert " 'bar'\n>>>" == resp
    resp = execute(tn, "make_baz()\n")
    assert " 'baz'\n>>>" == resp

    execute(tn, "exit()\n")

    resp = execute(tn, "help\n")
    assert "Commands" in resp


def test_custom_monitor_class(monitor, tn_client):
    tn = tn_client
    resp = execute(tn, "something someargument\n")
    assert "doing something with someargument" in resp<|MERGE_RESOLUTION|>--- conflicted
+++ resolved
@@ -93,12 +93,8 @@
     # make sure that monitor inside async func can exit correctly
     async def f():
         with Monitor(loop, console_enabled=console_enabled):
-<<<<<<< HEAD
-            await asyncio.sleep(0.01, loop=loop)
-
-=======
             await asyncio.sleep(0.01)
->>>>>>> ba29bb70
+
     loop.run_until_complete(f())
 
 
@@ -216,15 +212,9 @@
 
 def test_monitor_with_console(monitor, tn_client):
     tn = tn_client
-<<<<<<< HEAD
     resp = execute(tn, "console\n")
     assert "This console is running in an asyncio event loop" in resp
-    execute(tn, "await asyncio.sleep(0, loop=loop)\n")
-=======
-    resp = execute(tn, 'console\n')
-    assert 'This console is running in an asyncio event loop' in resp
-    execute(tn, 'await asyncio.sleep(0)\n')
->>>>>>> ba29bb70
+    execute(tn, "await asyncio.sleep(0)\n")
 
     resp = execute(tn, "foo\n")
     assert " 'bar'\n>>>" == resp

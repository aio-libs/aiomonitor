import asyncio

import uvloop
from aiohttp import web

import aiomonitor


async def simple(request):
<<<<<<< HEAD
    loop = request.app.loop
    await asyncio.sleep(10, loop=loop)
    await asyncio.sleep(10, loop=loop)
    return web.Response(text="Simple answer")
=======
    await asyncio.sleep(10)
    await asyncio.sleep(10)
    return web.Response(text='Simple answer')
>>>>>>> ba29bb70


async def hello(request):
    resp = web.StreamResponse()
    name = request.match_info.get("name", "Anonymous")
    answer = ("Hello, " + name).encode("utf8")
    resp.content_length = len(answer)
    resp.content_type = "text/plain"
    await resp.prepare(request)
    await asyncio.sleep(100)
    resp.write(answer)
    await resp.write_eof()
    return resp


async def init(loop):
    app = web.Application(loop=loop)
    app.router.add_get("/simple", simple)
    app.router.add_get("/hello/{name}", hello)
    app.router.add_get("/hello", hello)
    return app


host, port = "localhost", 8090
loop = uvloop.new_event_loop()
asyncio.set_event_loop(loop)
app = loop.run_until_complete(init(loop))

with aiomonitor.start_monitor(loop, locals=locals()):
    web.run_app(app, port=port, host=host)<|MERGE_RESOLUTION|>--- conflicted
+++ resolved
@@ -6,20 +6,13 @@
 import aiomonitor
 
 
-async def simple(request):
-<<<<<<< HEAD
-    loop = request.app.loop
-    await asyncio.sleep(10, loop=loop)
-    await asyncio.sleep(10, loop=loop)
-    return web.Response(text="Simple answer")
-=======
+async def simple(request: web.Request) -> web.Response:
     await asyncio.sleep(10)
     await asyncio.sleep(10)
-    return web.Response(text='Simple answer')
->>>>>>> ba29bb70
+    return web.Response(text="Simple answer")
 
 
-async def hello(request):
+async def hello(request: web.Request) -> web.StreamResponse:
     resp = web.StreamResponse()
     name = request.match_info.get("name", "Anonymous")
     answer = ("Hello, " + name).encode("utf8")
@@ -27,23 +20,25 @@
     resp.content_type = "text/plain"
     await resp.prepare(request)
     await asyncio.sleep(100)
-    resp.write(answer)
+    await resp.write(answer)
     await resp.write_eof()
     return resp
 
 
-async def init(loop):
-    app = web.Application(loop=loop)
+async def main() -> None:
+    loop = asyncio.get_running_loop()
+    app = web.Application()
     app.router.add_get("/simple", simple)
     app.router.add_get("/hello/{name}", hello)
     app.router.add_get("/hello", hello)
-    return app
+    host, port = "localhost", 8090
+    with aiomonitor.start_monitor(loop):
+        web.run_app(app, port=port, host=host)
 
 
-host, port = "localhost", 8090
-loop = uvloop.new_event_loop()
-asyncio.set_event_loop(loop)
-app = loop.run_until_complete(init(loop))
-
-with aiomonitor.start_monitor(loop, locals=locals()):
-    web.run_app(app, port=port, host=host)+if __name__ == "__main__":
+    uvloop.install()
+    try:
+        asyncio.run(main())
+    except KeyboardInterrupt:
+        pass